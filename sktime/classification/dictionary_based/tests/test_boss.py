--- conflicted
+++ resolved
@@ -77,7 +77,6 @@
     [1.0, 0.0, ],
     [0.0, 1.0, ],
 ])
-<<<<<<< HEAD
 cboss_gunpoint_probas = np.array([
     [0.0, 1.0, ],
     [0.1, 0.9, ],
@@ -90,9 +89,6 @@
     [1.0, 0.0, ],
     [0.0, 1.0, ],
 ])
-=======
-
->>>>>>> ea9642b6
 individual_boss_gunpoint_probas = np.array([
     [0.0, 1.0, ],
     [0.0, 1.0, ],
@@ -107,15 +103,15 @@
 ])
 
 
-def print_array(array):
-    print('[')
-    for sub_array in array:
-        print('[', end='')
-        for value in sub_array:
-            print(value.astype(str), end='')
-            print(', ', end='')
-        print('],')
-    print(']')
+# def print_array(array):
+#     print('[')
+#     for sub_array in array:
+#         print('[', end='')
+#         for value in sub_array:
+#             print(value.astype(str), end='')
+#             print(', ', end='')
+#         print('],')
+#     print(']')
 #
 #
 # if __name__ == "__main__":
